--- conflicted
+++ resolved
@@ -1,37 +1,10 @@
-import { computed, onUnmounted } from 'vue'
+import { computed, shallowRef } from 'vue'
 import type { ComputedRef, ShallowRef } from 'vue'
 import { useQueryCache, type QueryCache } from './query-store'
 import type { EntryKey } from './entry-options'
 import type { ErrorDefault } from './types-extension'
-<<<<<<< HEAD
-import { type _Awaitable, noop } from './utils'
-import { useMutationStore } from './mutation-store'
-
-export type _MutationKey<TVars> =
-  | EntryKey
-  | ((vars: TVars) => EntryKey)
-
-// TODO: move to a plugin
-/**
- * The keys to invalidate when a mutation succeeds.
- * @internal
- */
-type _MutationKeys<TVars, TResult> =
-  | EntryKey[]
-  | ((data: TResult, vars: TVars) => EntryKey[])
-
-/**
- * The status of the mutation.
- * - `pending`: initial state
- * - `loading`: mutation is being made
- * - `error`: when the last mutation failed
- * - `success`: when the last mutation succeeded
- */
-export type MutationStatus = 'pending' | 'loading' | 'error' | 'success'
-=======
 import { type _Awaitable, type _EmptyObject, noop } from './utils'
 import type { AsyncStatus, DataState, DataStateStatus } from './data-state'
->>>>>>> a257fc3b
 
 /**
  * Valid keys for a mutation. Similar to query keys.
@@ -301,18 +274,6 @@
 >(
   options: UseMutationOptions<TResult, TVars, TError, TContext>,
 ): UseMutationReturn<TResult, TVars, TError> {
-<<<<<<< HEAD
-  const store = useQueryCache()
-  const mutationStore = useMutationStore()
-
-  // TODO: there could be a mutation store that stores the state based on an optional key (if passed). This would allow to retrieve the state of a mutation with useMutationState(key)
-  const entry = mutationStore.createEntry(options)
-  const {
-    status,
-    data,
-    error,
-  } = entry
-=======
   const queryCache = useQueryCache()
   // TODO: there could be a mutation store that stores the state based on an optional key (if passed). This would allow to retrieve the state of a mutation with useMutationState(key)
   const status = shallowRef<DataStateStatus>('pending')
@@ -320,7 +281,6 @@
   const data = shallowRef<TResult>()
   const error = shallowRef<TError | null>(null)
   const variables = shallowRef<TVars>()
->>>>>>> a257fc3b
 
   // a pending promise allows us to discard previous ongoing requests
   // let pendingPromise: Promise<TResult> | null = null
@@ -348,8 +308,6 @@
     let context: OnMutateContext | OnErrorContext | OnSuccessContext = {
       queryCache,
     }
-
-    mutationStore.updateKey(entry, vars)
 
     const currentCall = (pendingCall = Symbol())
     try {
@@ -417,13 +375,7 @@
     data.value = undefined
     error.value = null
     status.value = 'pending'
-    // return initial value of the key
-    mutationStore.resetKey(entry)
   }
-
-  onUnmounted(() => {
-    mutationStore.removeEntry(entry)
-  })
 
   return {
     data,
